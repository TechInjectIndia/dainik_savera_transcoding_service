--- conflicted
+++ resolved
@@ -1,13 +1,8 @@
 .idea
-<<<<<<< HEAD
-node_modules
-uploads
-=======
 uploads
 node_modules
 node_modules/*
 /node_modules/*
 dist/*
 /dist
-dist
->>>>>>> b8b64caf
+dist